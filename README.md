--- conflicted
+++ resolved
@@ -61,10 +61,6 @@
 `--detect-solc-version`| Detect if an old version of Solidity used (<0.4.23) | Informational | High
 `--detect-unused-state`| Detect unused state variables | Informational | High
 
-<<<<<<< HEAD
-
-=======
->>>>>>> 2dc475e2
 [Contact us](https://www.trailofbits.com/contact/) to get access to additional detectors.
 
 ## How to install

--- conflicted
+++ resolved
@@ -5,12 +5,7 @@
 from typing import Optional, List, Set, Dict, Tuple, Union, TYPE_CHECKING
 
 from slither.all_exceptions import SlitherException
-<<<<<<< HEAD
-from slither.core.children.child_function import ChildFunction
 from slither.core.declarations import Contract, Function, FunctionContract
-=======
-from slither.core.declarations import Contract, Function
->>>>>>> 10109fc5
 from slither.core.declarations.solidity_variables import (
     SolidityVariable,
     SolidityFunction,

--- conflicted
+++ resolved
@@ -104,7 +104,7 @@
     # Use for state variable declaration
     OTHER_ENTRYPOINT = 0x60
 
-    # TODO: remove me
+    # TODO: remove me (?)
     OVERLAY = 0x99
 
     #    @staticmethod
@@ -141,13 +141,10 @@
             return "BEGIN_LOOP"
         if self == NodeType.ENDLOOP:
             return "END_LOOP"
-<<<<<<< HEAD
         if self == NodeType.OVERLAY:
             return "OVERLAY"
-=======
         if self == NodeType.OTHER_ENTRYPOINT:
             return "OTHER_ENTRYPOINT"
->>>>>>> 55a2678f
         return "Unknown type {}".format(hex(self.value))
 
 

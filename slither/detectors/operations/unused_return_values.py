--- conflicted
+++ resolved
@@ -71,23 +71,14 @@
                     continue
                 unused_return = self.detect_unused_return_values(f)
                 if unused_return:
-<<<<<<< HEAD
                     for node in unused_return:
-                        info = "{}.{} ({}) ignores return value by external call \"{}\" ({})\n"
+                        info = "{}.{} ({}) ignores return value by {} \"{}\" ({})\n"
                         info = info.format(f.contract.name,
-                                                    f.name,
-                                                    f.source_mapping_str,
-                                                    node.expression,
-                                                    node.source_mapping_str)
-=======
-                    info = "{}.{} ({}) does not use the value returned by {}:\n"
-                    info = info.format(f.contract.name,
-                                       f.name,
-                                       f.source_mapping_str,
-                                       self._txt_description)
-                    for node in sorted(unused_return, key=lambda x:x.node_id):
-                        info += "\t-{} ({})\n".format(node.expression, node.source_mapping_str)
->>>>>>> 141d8871
+                                           f.name,
+                                           f.source_mapping_str,
+                                           self._txt_description,
+                                           node.expression,
+                                           node.source_mapping_str)
 
                         json = self.generate_json_result(info)
                         self.add_node_to_json(node, json)

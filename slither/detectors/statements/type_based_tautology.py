"""
Module detecting tautologies and contradictions based on types in comparison operations over integers
"""
from typing import List, Set, Tuple

from slither.core.cfg.node import Node
from slither.core.declarations import Function
from slither.core.declarations.contract import Contract
from slither.core.solidity_types.elementary_type import Int, Uint
from slither.detectors.abstract_detector import AbstractDetector, DetectorClassification
from slither.slithir.operations import Binary, BinaryType
from slither.slithir.variables import Constant
from slither.utils.output import Output


def typeRange(t: str) -> Tuple[int, int]:
    bits = int(t.split("int")[1])
    if t in Uint:
<<<<<<< HEAD
        return 0, (2 ** bits) - 1
    if t in Int:
        v = (2 ** (bits - 1)) - 1
        return -v, v
    return None
=======
        return 0, (2**bits) - 1
    assert t in Int
    v = (2 ** (bits - 1)) - 1
    return -v, v
>>>>>>> 38ff2799


def _detect_tautology_or_contradiction(low: int, high: int, cval: int, op: BinaryType) -> bool:
    """
    Return true if "[low high] op cval " is always true or always false
    :param low:
    :param high:
    :param cval:
    :param op:
    :return:
    """
    if op == BinaryType.LESS:
        # a < cval
        # its a tautology if
        # high(a) < cval
        # its a contradiction if
        # low(a) >= cval
        return high < cval or low >= cval
    if op == BinaryType.GREATER:
        # a > cval
        # its a tautology if
        # low(a) > cval
        # its a contradiction if
        # high(a) <= cval
        return low > cval or high <= cval
    if op == BinaryType.LESS_EQUAL:
        # a <= cval
        # its a tautology if
        # high(a) <= cval
        # its a contradiction if
        # low(a) > cval
        return (high <= cval) or (low > cval)
    if op == BinaryType.GREATER_EQUAL:
        # a >= cval
        # its a tautology if
        # low(a) >= cval
        # its a contradiction if
        # high(a) < cval
        return (low >= cval) or (high < cval)
    return False


class TypeBasedTautology(AbstractDetector):
    """
    Type-based tautology or contradiction
    """

    ARGUMENT = "tautology"
    HELP = "Tautology or contradiction"
    IMPACT = DetectorClassification.MEDIUM
    CONFIDENCE = DetectorClassification.HIGH

    WIKI = (
        "https://github.com/crytic/slither/wiki/Detector-Documentation#tautology-or-contradiction"
    )

    WIKI_TITLE = "Tautology or contradiction"
    WIKI_DESCRIPTION = """Detects expressions that are tautologies or contradictions."""

    # region wiki_exploit_scenario
    WIKI_EXPLOIT_SCENARIO = """
```solidity
contract A {
	function f(uint x) public {
		// ...
        if (x >= 0) { // bad -- always true
           // ...
        }
		// ...
	}

	function g(uint8 y) public returns (bool) {
		// ...
        return (y < 512); // bad!
		// ...
	}
}
```
`x` is a `uint256`, so `x >= 0` will be always true.
`y` is a `uint8`, so `y <512` will be always true.  
"""
    # endregion wiki_exploit_scenario

    WIKI_RECOMMENDATION = (
        """Fix the incorrect comparison by changing the value type or the comparison."""
    )

    flip_table = {
        BinaryType.GREATER: BinaryType.LESS,
        BinaryType.GREATER_EQUAL: BinaryType.LESS_EQUAL,
        BinaryType.LESS: BinaryType.GREATER,
        BinaryType.LESS_EQUAL: BinaryType.GREATER_EQUAL,
    }

    def detect_type_based_tautologies(self, contract: Contract) -> List[Tuple[Function, Set[Node]]]:
        """
        Detects and returns all nodes with tautology/contradiction comparisons (based on type alone).
        :param contract: Contract to detect assignment within.
        :return: A list of nodes with tautolgies/contradictions.
        """

        # Create our result set.
        results: List[Tuple[Function, Set[Node]]] = []
        allInts = Int + Uint

        # Loop for each function and modifier.
        for function in contract.functions_declared:  # pylint: disable=too-many-nested-blocks
            f_results = set()

            for node in function.nodes:
                for ir in node.irs:
                    if isinstance(ir, Binary) and ir.type in self.flip_table:
                        # If neither side is a constant, we can't do much
                        if isinstance(ir.variable_left, Constant):
                            cval = ir.variable_left.value
                            rtype = str(ir.variable_right.type)
                            if rtype in allInts:
                                (low, high) = typeRange(rtype)
                                if _detect_tautology_or_contradiction(
                                    low, high, cval, self.flip_table[ir.type]
                                ):
                                    f_results.add(node)

                        if isinstance(ir.variable_right, Constant):
                            cval = ir.variable_right.value
                            ltype = str(ir.variable_left.type)
                            if ltype in allInts:
                                (low, high) = typeRange(ltype)
                                if _detect_tautology_or_contradiction(low, high, cval, ir.type):
                                    f_results.add(node)
            results.append((function, f_results))

        # Return the resulting set of nodes with tautologies and contradictions
        return results

    def _detect(self) -> List[Output]:
        """
        Detect tautological (or contradictory) comparisons
        """
        results = []
        for contract in self.contracts:
            tautologies = self.detect_type_based_tautologies(contract)
            if tautologies:
                for (func, nodes) in tautologies:
                    for node in nodes:
                        info = [func, " contains a tautology or contradiction:\n"]
                        info += ["\t- ", node, "\n"]

                        res = self.generate_result(info)
                        results.append(res)

        return results<|MERGE_RESOLUTION|>--- conflicted
+++ resolved
@@ -16,18 +16,10 @@
 def typeRange(t: str) -> Tuple[int, int]:
     bits = int(t.split("int")[1])
     if t in Uint:
-<<<<<<< HEAD
-        return 0, (2 ** bits) - 1
-    if t in Int:
-        v = (2 ** (bits - 1)) - 1
-        return -v, v
-    return None
-=======
         return 0, (2**bits) - 1
     assert t in Int
     v = (2 ** (bits - 1)) - 1
     return -v, v
->>>>>>> 38ff2799
 
 
 def _detect_tautology_or_contradiction(low: int, high: int, cval: int, op: BinaryType) -> bool:
@@ -171,7 +163,7 @@
         for contract in self.contracts:
             tautologies = self.detect_type_based_tautologies(contract)
             if tautologies:
-                for (func, nodes) in tautologies:
+                for func, nodes in tautologies:
                     for node in nodes:
                         info = [func, " contains a tautology or contradiction:\n"]
                         info += ["\t- ", node, "\n"]

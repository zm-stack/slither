--- conflicted
+++ resolved
@@ -3,14 +3,8 @@
 """
 
 from slither.printers.abstract_printer import AbstractPrinter
-<<<<<<< HEAD
+
 from slither.analyses.data_dependency.data_dependency import pprint_dependency_table
-=======
-from slither.analyses.data_dependency.data_dependency import get_dependencies
-from slither.slithir.variables import TemporaryVariable, ReferenceVariable
-from slither.utils.myprettytable import MyPrettyTable
-
->>>>>>> 2fe3109e
 
 
 class DataDependency(AbstractPrinter):
@@ -33,32 +27,16 @@
         txt = ""
         # print(pprint_dependency(c))
         for c in self.contracts:
-<<<<<<< HEAD
             # print(pprint_dependency(c))
             txt += "\nContract %s\n" % c.name
             table = pprint_dependency_table(c)
-=======
-            txt += "\nContract %s\n"%c.name
-            table = MyPrettyTable(['Variable', 'Dependencies'])
-            for v in c.state_variables:
-                table.add_row([v.name, _get(v, c)])
->>>>>>> 2fe3109e
 
             txt += str(table)
 
             txt += "\n"
             for f in c.functions_and_modifiers_declared:
-<<<<<<< HEAD
                 txt += "\nFunction %s\n" % f.full_name
                 table = pprint_dependency_table(f)
-=======
-                txt += "\nFunction %s\n"%f.full_name
-                table = MyPrettyTable(['Variable', 'Dependencies'])
-                for v in f.variables:
-                    table.add_row([v.name, _get(v, f)])
-                for v in c.state_variables:
-                    table.add_row([v.canonical_name, _get(v, f)])
->>>>>>> 2fe3109e
                 txt += str(table)
             self.info(txt)
 

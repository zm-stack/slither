"""
    Module printing summary of the contract
"""

from slither.printers.abstract_printer import AbstractPrinter


class PrinterSlithIR(AbstractPrinter):
    ARGUMENT = 'slithir'
    HELP = 'Print the slithIR representation of the functions'

    WIKI = 'https://github.com/trailofbits/slither/wiki/Printer-documentation#slithir'

    def output(self, _filename):
        """
            _filename is not used
            Args:
                _filename(string)
        """

        txt = ""
        for contract in self.contracts:
<<<<<<< HEAD
            txt += 'Contract {}\n'.format(contract.name)
=======
            if contract.is_top_level:
                continue
            txt += 'Contract {}'.format(contract.name)
>>>>>>> 04cd1d4d
            for function in contract.functions:
                txt += f'\tFunction {function.canonical_name} {"" if function.is_shadowed else "(*)"}\n'
                for node in function.nodes:
                    if node.expression:
                        txt += '\t\tExpression: {}\n'.format(node.expression)
                        txt += '\t\tIRs:\n'
                        for ir in node.irs:
                            txt += '\t\t\t{}\n'.format(ir)
                    elif node.irs:
                        txt += '\t\tIRs:\n'
                        for ir in node.irs:
                            txt += '\t\t\t{}\n'.format(ir)
            for modifier in contract.modifiers:
                txt += '\tModifier {}\n'.format(modifier.canonical_name)
                for node in modifier.nodes:
                    txt += str(node)
                    if node.expression:
                        txt += '\t\tExpression: {}\n'.format(node.expression)
                        txt += '\t\tIRs:\n'
                        for ir in node.irs:
                            txt += '\t\t\t{}\n'.format(ir)
        self.info(txt)
        res = self.generate_output(txt)
        return res<|MERGE_RESOLUTION|>--- conflicted
+++ resolved
@@ -20,13 +20,9 @@
 
         txt = ""
         for contract in self.contracts:
-<<<<<<< HEAD
-            txt += 'Contract {}\n'.format(contract.name)
-=======
             if contract.is_top_level:
                 continue
-            txt += 'Contract {}'.format(contract.name)
->>>>>>> 04cd1d4d
+            txt += 'Contract {}\n'.format(contract.name)
             for function in contract.functions:
                 txt += f'\tFunction {function.canonical_name} {"" if function.is_shadowed else "(*)"}\n'
                 for node in function.nodes:

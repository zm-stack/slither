--- conflicted
+++ resolved
@@ -16,11 +16,7 @@
     def arguments(self, v):
         self._arguments = v
 
-<<<<<<< HEAD
-    def can_reenter(self, _callstack=None) -> bool:  # pylint: disable=no-self-use
-=======
     def can_reenter(self, _callstack: Optional[List] = None) -> bool:  # pylint: disable=no-self-use
->>>>>>> 3cba3591
         """
         Must be called after slithIR analysis pass
         :return: bool

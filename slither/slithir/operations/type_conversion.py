--- conflicted
+++ resolved
@@ -1,9 +1,6 @@
-<<<<<<< HEAD
 from typing import TYPE_CHECKING, List
 
-=======
 from slither.core.declarations import Contract
->>>>>>> 88954ac6
 from slither.core.solidity_types.type import Type
 from slither.slithir.operations.lvalue import OperationWithLValue
 from slither.slithir.utils.utils import is_valid_lvalue, is_valid_rvalue
@@ -11,14 +8,9 @@
 if TYPE_CHECKING:
     from slither.slithir.utils.utils import VALID_LVALUE, VALID_RVALUE
 
-<<<<<<< HEAD
 
 class TypeConversion(OperationWithLValue):
     def __init__(self, result: "VALID_LVALUE", variable: "VALID_RVALUE", variable_type: Type):
-=======
-class TypeConversion(OperationWithLValue):
-    def __init__(self, result, variable, variable_type):
->>>>>>> 88954ac6
         super().__init__()
         assert is_valid_rvalue(variable) or isinstance(variable, Contract)
         assert is_valid_lvalue(result)

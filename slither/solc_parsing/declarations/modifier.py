--- conflicted
+++ resolved
@@ -24,13 +24,8 @@
         modifier_def: ModifierDefinition,
         contract_parser: "ContractSolc",
         slither_parser: "SlitherCompilationUnitSolc",
-<<<<<<< HEAD
     ):
         super().__init__(modifier, modifier_def, contract_parser, slither_parser)
-=======
-    ) -> None:
-        super().__init__(modifier, function_data, contract_parser, slither_parser)
->>>>>>> cb376503
         # _modifier is equal to _function, but keep it here to prevent
         # confusion for mypy in underlying_function
         self._modifier = modifier

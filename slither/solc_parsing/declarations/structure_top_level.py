"""
    Structure module
"""
from typing import TYPE_CHECKING, Dict

from slither.core.compilation_unit import SlitherCompilationUnit
from slither.core.declarations.structure_top_level import StructureTopLevel
from slither.core.variables.structure_variable import StructureVariable
from slither.solc_parsing.declarations.caller_context import CallerContextExpression
from slither.solc_parsing.variables.structure_variable import StructureVariableSolc
from slither.solc_parsing.ast.types import StructDefinition

if TYPE_CHECKING:
    from slither.solc_parsing.slither_compilation_unit_solc import SlitherCompilationUnitSolc


class StructureTopLevelSolc(CallerContextExpression):  # pylint: disable=too-few-public-methods
    """
    Structure class
    """

    # elems = [(type, name)]

    def __init__(  # pylint: disable=too-many-arguments
        self,
        st: StructureTopLevel,
        struct_def: StructDefinition,
        slither_parser: "SlitherCompilationUnitSolc",
<<<<<<< HEAD
    ):
=======
    ) -> None:

        if slither_parser.is_compact_ast:
            name = struct["name"]
            attributes = struct
        else:
            name = struct["attributes"][slither_parser.get_key()]
            attributes = struct["attributes"]
        if "canonicalName" in attributes:
            canonicalName = attributes["canonicalName"]
        else:
            canonicalName = name

        children = struct["members"] if "members" in struct else struct.get("children", [])

>>>>>>> cb376503
        self._structure = st
        st.name = struct_def.name
        if struct_def.canonical_name:
            st.canonical_name = struct_def.canonical_name
        else:
            st.canonical_name = struct_def.name
        self._slither_parser = slither_parser

        self._elemsNotParsed = struct_def.members

    def analyze(self) -> None:
        for elem_to_parse in self._elemsNotParsed:
            elem = StructureVariable()
            elem.set_structure(self._structure)
            elem.set_offset(elem_to_parse.src, self._slither_parser.compilation_unit)

            elem_parser = StructureVariableSolc(elem, elem_to_parse)
            elem_parser.analyze(self)

            self._structure.elems[elem.name] = elem
            self._structure.add_elem_in_order(elem.name)
        self._elemsNotParsed = []

    @property
    def compilation_unit(self) -> SlitherCompilationUnit:
        return self._slither_parser.compilation_unit

    @property
    def slither_parser(self) -> "SlitherCompilationUnitSolc":
        return self._slither_parser

    @property
    def underlying_structure(self) -> StructureTopLevel:
        return self._structure<|MERGE_RESOLUTION|>--- conflicted
+++ resolved
@@ -26,25 +26,7 @@
         st: StructureTopLevel,
         struct_def: StructDefinition,
         slither_parser: "SlitherCompilationUnitSolc",
-<<<<<<< HEAD
     ):
-=======
-    ) -> None:
-
-        if slither_parser.is_compact_ast:
-            name = struct["name"]
-            attributes = struct
-        else:
-            name = struct["attributes"][slither_parser.get_key()]
-            attributes = struct["attributes"]
-        if "canonicalName" in attributes:
-            canonicalName = attributes["canonicalName"]
-        else:
-            canonicalName = name
-
-        children = struct["members"] if "members" in struct else struct.get("children", [])
-
->>>>>>> cb376503
         self._structure = st
         st.name = struct_def.name
         if struct_def.canonical_name:

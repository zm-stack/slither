--- conflicted
+++ resolved
@@ -4,182 +4,10 @@
             "elements": [
                 {
                     "type": "function",
-                    "name": "bad_base",
-                    "source_mapping": {
-<<<<<<< HEAD
-                        "start": 153,
-                        "length": 135,
-                        "filename_used": "tests/detectors/calls-loop/0.4.25/multiple_calls_in_loop.sol",
-=======
-                        "start": 173,
-                        "length": 150,
-                        "filename_used": "/GENERIC_PATH",
->>>>>>> 65383b9a
-                        "filename_relative": "tests/detectors/calls-loop/0.4.25/multiple_calls_in_loop.sol",
-                        "filename_absolute": "/GENERIC_PATH",
-                        "filename_short": "tests/detectors/calls-loop/0.4.25/multiple_calls_in_loop.sol",
-                        "is_dependency": false,
-                        "lines": [
-                            9,
-                            10,
-                            11,
-                            12,
-                            13
-                        ],
-                        "starting_column": 5,
-                        "ending_column": 6
-                    },
-                    "type_specific_fields": {
-                        "parent": {
-                            "type": "contract",
-                            "name": "CallInLoopBase",
-                            "source_mapping": {
-                                "start": 0,
-<<<<<<< HEAD
-                                "length": 291,
-                                "filename_used": "tests/detectors/calls-loop/0.4.25/multiple_calls_in_loop.sol",
-=======
-                                "length": 325,
-                                "filename_used": "/GENERIC_PATH",
->>>>>>> 65383b9a
-                                "filename_relative": "tests/detectors/calls-loop/0.4.25/multiple_calls_in_loop.sol",
-                                "filename_absolute": "/GENERIC_PATH",
-                                "filename_short": "tests/detectors/calls-loop/0.4.25/multiple_calls_in_loop.sol",
-                                "is_dependency": false,
-                                "lines": [
-                                    1,
-                                    2,
-                                    3,
-                                    4,
-                                    5,
-                                    6,
-                                    7,
-                                    8,
-                                    9,
-                                    10,
-                                    11,
-                                    12,
-                                    13,
-                                    14
-                                ],
-                                "starting_column": 1,
-                                "ending_column": 2
-                            }
-                        },
-                        "signature": "bad_base()"
-                    }
-                },
-                {
-                    "type": "node",
-                    "name": "destinations_base[i].transfer(i)",
-                    "source_mapping": {
-<<<<<<< HEAD
-                        "start": 244,
-                        "length": 27,
-                        "filename_used": "tests/detectors/calls-loop/0.4.25/multiple_calls_in_loop.sol",
-=======
-                        "start": 274,
-                        "length": 32,
-                        "filename_used": "/GENERIC_PATH",
->>>>>>> 65383b9a
-                        "filename_relative": "tests/detectors/calls-loop/0.4.25/multiple_calls_in_loop.sol",
-                        "filename_absolute": "/GENERIC_PATH",
-                        "filename_short": "tests/detectors/calls-loop/0.4.25/multiple_calls_in_loop.sol",
-                        "is_dependency": false,
-                        "lines": [
-                            11
-                        ],
-                        "starting_column": 13,
-                        "ending_column": 45
-                    },
-                    "type_specific_fields": {
-                        "parent": {
-                            "type": "function",
-                            "name": "bad_base",
-                            "source_mapping": {
-<<<<<<< HEAD
-                                "start": 153,
-                                "length": 135,
-                                "filename_used": "tests/detectors/calls-loop/0.4.25/multiple_calls_in_loop.sol",
-=======
-                                "start": 173,
-                                "length": 150,
-                                "filename_used": "/GENERIC_PATH",
->>>>>>> 65383b9a
-                                "filename_relative": "tests/detectors/calls-loop/0.4.25/multiple_calls_in_loop.sol",
-                                "filename_absolute": "/GENERIC_PATH",
-                                "filename_short": "tests/detectors/calls-loop/0.4.25/multiple_calls_in_loop.sol",
-                                "is_dependency": false,
-                                "lines": [
-                                    9,
-                                    10,
-                                    11,
-                                    12,
-                                    13
-                                ],
-                                "starting_column": 5,
-                                "ending_column": 6
-                            },
-                            "type_specific_fields": {
-                                "parent": {
-                                    "type": "contract",
-                                    "name": "CallInLoopBase",
-                                    "source_mapping": {
-                                        "start": 0,
-<<<<<<< HEAD
-                                        "length": 291,
-                                        "filename_used": "tests/detectors/calls-loop/0.4.25/multiple_calls_in_loop.sol",
-=======
-                                        "length": 325,
-                                        "filename_used": "/GENERIC_PATH",
->>>>>>> 65383b9a
-                                        "filename_relative": "tests/detectors/calls-loop/0.4.25/multiple_calls_in_loop.sol",
-                                        "filename_absolute": "/GENERIC_PATH",
-                                        "filename_short": "tests/detectors/calls-loop/0.4.25/multiple_calls_in_loop.sol",
-                                        "is_dependency": false,
-                                        "lines": [
-                                            1,
-                                            2,
-                                            3,
-                                            4,
-                                            5,
-                                            6,
-                                            7,
-                                            8,
-                                            9,
-                                            10,
-                                            11,
-                                            12,
-                                            13,
-                                            14
-                                        ],
-                                        "starting_column": 1,
-                                        "ending_column": 2
-                                    }
-                                },
-                                "signature": "bad_base()"
-                            }
-                        }
-                    }
-                }
-            ],
-            "description": "CallInLoopBase.bad_base() (tests/detectors/calls-loop/0.4.25/multiple_calls_in_loop.sol#9-13) has external calls inside a loop: destinations_base[i].transfer(i) (tests/detectors/calls-loop/0.4.25/multiple_calls_in_loop.sol#11)\n",
-            "markdown": "[CallInLoopBase.bad_base()](tests/detectors/calls-loop/0.4.25/multiple_calls_in_loop.sol#L9-L13) has external calls inside a loop: [destinations_base[i].transfer(i)](tests/detectors/calls-loop/0.4.25/multiple_calls_in_loop.sol#L11)\n",
-            "first_markdown_element": "tests/detectors/calls-loop/0.4.25/multiple_calls_in_loop.sol#L9-L13",
-            "id": "66e6cb3d36ce6385ebe80eb42e75cfcc0be03eee32eb49b287c75258de7433f6",
-            "check": "calls-loop",
-            "impact": "Low",
-            "confidence": "Medium"
-        },
-        {
-            "elements": [
-                {
-                    "type": "function",
                     "name": "bad",
                     "source_mapping": {
                         "start": 530,
                         "length": 135,
-                        "filename_used": "/GENERIC_PATH",
                         "filename_relative": "tests/detectors/calls-loop/0.4.25/multiple_calls_in_loop.sol",
                         "filename_absolute": "/GENERIC_PATH",
                         "filename_short": "tests/detectors/calls-loop/0.4.25/multiple_calls_in_loop.sol",
@@ -201,7 +29,6 @@
                             "source_mapping": {
                                 "start": 327,
                                 "length": 831,
-                                "filename_used": "/GENERIC_PATH",
                                 "filename_relative": "tests/detectors/calls-loop/0.4.25/multiple_calls_in_loop.sol",
                                 "filename_absolute": "/GENERIC_PATH",
                                 "filename_short": "tests/detectors/calls-loop/0.4.25/multiple_calls_in_loop.sol",
@@ -255,7 +82,6 @@
                     "source_mapping": {
                         "start": 621,
                         "length": 27,
-                        "filename_used": "/GENERIC_PATH",
                         "filename_relative": "tests/detectors/calls-loop/0.4.25/multiple_calls_in_loop.sol",
                         "filename_absolute": "/GENERIC_PATH",
                         "filename_short": "tests/detectors/calls-loop/0.4.25/multiple_calls_in_loop.sol",
@@ -273,7 +99,6 @@
                             "source_mapping": {
                                 "start": 530,
                                 "length": 135,
-                                "filename_used": "/GENERIC_PATH",
                                 "filename_relative": "tests/detectors/calls-loop/0.4.25/multiple_calls_in_loop.sol",
                                 "filename_absolute": "/GENERIC_PATH",
                                 "filename_short": "tests/detectors/calls-loop/0.4.25/multiple_calls_in_loop.sol",
@@ -295,7 +120,6 @@
                                     "source_mapping": {
                                         "start": 327,
                                         "length": 831,
-                                        "filename_used": "/GENERIC_PATH",
                                         "filename_relative": "tests/detectors/calls-loop/0.4.25/multiple_calls_in_loop.sol",
                                         "filename_absolute": "/GENERIC_PATH",
                                         "filename_short": "tests/detectors/calls-loop/0.4.25/multiple_calls_in_loop.sol",
@@ -358,24 +182,18 @@
             "elements": [
                 {
                     "type": "function",
-                    "name": "bad2",
-                    "source_mapping": {
-                        "start": 671,
-                        "length": 245,
-                        "filename_used": "/GENERIC_PATH",
-                        "filename_relative": "tests/detectors/calls-loop/0.4.25/multiple_calls_in_loop.sol",
-                        "filename_absolute": "/GENERIC_PATH",
-                        "filename_short": "tests/detectors/calls-loop/0.4.25/multiple_calls_in_loop.sol",
-                        "is_dependency": false,
-                        "lines": [
-                            30,
-                            31,
-                            32,
-                            33,
-                            34,
-                            35,
-                            36,
-                            37
+                    "name": "bad3_internal",
+                    "source_mapping": {
+                        "start": 1074,
+                        "length": 81,
+                        "filename_relative": "tests/detectors/calls-loop/0.4.25/multiple_calls_in_loop.sol",
+                        "filename_absolute": "/GENERIC_PATH",
+                        "filename_short": "tests/detectors/calls-loop/0.4.25/multiple_calls_in_loop.sol",
+                        "is_dependency": false,
+                        "lines": [
+                            45,
+                            46,
+                            47
                         ],
                         "starting_column": 5,
                         "ending_column": 6
@@ -387,7 +205,6 @@
                             "source_mapping": {
                                 "start": 327,
                                 "length": 831,
-                                "filename_used": "/GENERIC_PATH",
                                 "filename_relative": "tests/detectors/calls-loop/0.4.25/multiple_calls_in_loop.sol",
                                 "filename_absolute": "/GENERIC_PATH",
                                 "filename_short": "tests/detectors/calls-loop/0.4.25/multiple_calls_in_loop.sol",
@@ -432,47 +249,40 @@
                                 "ending_column": 2
                             }
                         },
-                        "signature": "bad2()"
+                        "signature": "bad3_internal(address,uint256)"
                     }
                 },
                 {
                     "type": "node",
-                    "name": "destinations[i].transfer(i)",
-                    "source_mapping": {
-                        "start": 872,
-                        "length": 27,
-                        "filename_used": "/GENERIC_PATH",
-                        "filename_relative": "tests/detectors/calls-loop/0.4.25/multiple_calls_in_loop.sol",
-                        "filename_absolute": "/GENERIC_PATH",
-                        "filename_short": "tests/detectors/calls-loop/0.4.25/multiple_calls_in_loop.sol",
-                        "is_dependency": false,
-                        "lines": [
-                            35
-                        ],
-                        "starting_column": 13,
-                        "ending_column": 40
+                    "name": "a.transfer(i)",
+                    "source_mapping": {
+                        "start": 1135,
+                        "length": 13,
+                        "filename_relative": "tests/detectors/calls-loop/0.4.25/multiple_calls_in_loop.sol",
+                        "filename_absolute": "/GENERIC_PATH",
+                        "filename_short": "tests/detectors/calls-loop/0.4.25/multiple_calls_in_loop.sol",
+                        "is_dependency": false,
+                        "lines": [
+                            46
+                        ],
+                        "starting_column": 9,
+                        "ending_column": 22
                     },
                     "type_specific_fields": {
                         "parent": {
                             "type": "function",
-                            "name": "bad2",
-                            "source_mapping": {
-                                "start": 671,
-                                "length": 245,
-                                "filename_used": "/GENERIC_PATH",
-                                "filename_relative": "tests/detectors/calls-loop/0.4.25/multiple_calls_in_loop.sol",
-                                "filename_absolute": "/GENERIC_PATH",
-                                "filename_short": "tests/detectors/calls-loop/0.4.25/multiple_calls_in_loop.sol",
-                                "is_dependency": false,
-                                "lines": [
-                                    30,
-                                    31,
-                                    32,
-                                    33,
-                                    34,
-                                    35,
-                                    36,
-                                    37
+                            "name": "bad3_internal",
+                            "source_mapping": {
+                                "start": 1074,
+                                "length": 81,
+                                "filename_relative": "tests/detectors/calls-loop/0.4.25/multiple_calls_in_loop.sol",
+                                "filename_absolute": "/GENERIC_PATH",
+                                "filename_short": "tests/detectors/calls-loop/0.4.25/multiple_calls_in_loop.sol",
+                                "is_dependency": false,
+                                "lines": [
+                                    45,
+                                    46,
+                                    47
                                 ],
                                 "starting_column": 5,
                                 "ending_column": 6
@@ -484,7 +294,328 @@
                                     "source_mapping": {
                                         "start": 327,
                                         "length": 831,
-                                        "filename_used": "/GENERIC_PATH",
+                                        "filename_relative": "tests/detectors/calls-loop/0.4.25/multiple_calls_in_loop.sol",
+                                        "filename_absolute": "/GENERIC_PATH",
+                                        "filename_short": "tests/detectors/calls-loop/0.4.25/multiple_calls_in_loop.sol",
+                                        "is_dependency": false,
+                                        "lines": [
+                                            16,
+                                            17,
+                                            18,
+                                            19,
+                                            20,
+                                            21,
+                                            22,
+                                            23,
+                                            24,
+                                            25,
+                                            26,
+                                            27,
+                                            28,
+                                            29,
+                                            30,
+                                            31,
+                                            32,
+                                            33,
+                                            34,
+                                            35,
+                                            36,
+                                            37,
+                                            38,
+                                            39,
+                                            40,
+                                            41,
+                                            42,
+                                            43,
+                                            44,
+                                            45,
+                                            46,
+                                            47,
+                                            48,
+                                            49
+                                        ],
+                                        "starting_column": 1,
+                                        "ending_column": 2
+                                    }
+                                },
+                                "signature": "bad3_internal(address,uint256)"
+                            }
+                        }
+                    }
+                }
+            ],
+            "description": "CallInLoop.bad3_internal(address,uint256) (tests/detectors/calls-loop/0.4.25/multiple_calls_in_loop.sol#45-47) has external calls inside a loop: a.transfer(i) (tests/detectors/calls-loop/0.4.25/multiple_calls_in_loop.sol#46)\n",
+            "markdown": "[CallInLoop.bad3_internal(address,uint256)](tests/detectors/calls-loop/0.4.25/multiple_calls_in_loop.sol#L45-L47) has external calls inside a loop: [a.transfer(i)](tests/detectors/calls-loop/0.4.25/multiple_calls_in_loop.sol#L46)\n",
+            "first_markdown_element": "tests/detectors/calls-loop/0.4.25/multiple_calls_in_loop.sol#L45-L47",
+            "id": "29874ab93647beebd98e69e6e02bfb9e8d07d22d82990b77e1e33ea9d64caddc",
+            "check": "calls-loop",
+            "impact": "Low",
+            "confidence": "Medium"
+        },
+        {
+            "elements": [
+                {
+                    "type": "function",
+                    "name": "bad_base",
+                    "source_mapping": {
+                        "start": 173,
+                        "length": 150,
+                        "filename_relative": "tests/detectors/calls-loop/0.4.25/multiple_calls_in_loop.sol",
+                        "filename_absolute": "/GENERIC_PATH",
+                        "filename_short": "tests/detectors/calls-loop/0.4.25/multiple_calls_in_loop.sol",
+                        "is_dependency": false,
+                        "lines": [
+                            9,
+                            10,
+                            11,
+                            12,
+                            13
+                        ],
+                        "starting_column": 5,
+                        "ending_column": 6
+                    },
+                    "type_specific_fields": {
+                        "parent": {
+                            "type": "contract",
+                            "name": "CallInLoopBase",
+                            "source_mapping": {
+                                "start": 0,
+                                "length": 325,
+                                "filename_relative": "tests/detectors/calls-loop/0.4.25/multiple_calls_in_loop.sol",
+                                "filename_absolute": "/GENERIC_PATH",
+                                "filename_short": "tests/detectors/calls-loop/0.4.25/multiple_calls_in_loop.sol",
+                                "is_dependency": false,
+                                "lines": [
+                                    1,
+                                    2,
+                                    3,
+                                    4,
+                                    5,
+                                    6,
+                                    7,
+                                    8,
+                                    9,
+                                    10,
+                                    11,
+                                    12,
+                                    13,
+                                    14
+                                ],
+                                "starting_column": 1,
+                                "ending_column": 2
+                            }
+                        },
+                        "signature": "bad_base()"
+                    }
+                },
+                {
+                    "type": "node",
+                    "name": "destinations_base[i].transfer(i)",
+                    "source_mapping": {
+                        "start": 274,
+                        "length": 32,
+                        "filename_relative": "tests/detectors/calls-loop/0.4.25/multiple_calls_in_loop.sol",
+                        "filename_absolute": "/GENERIC_PATH",
+                        "filename_short": "tests/detectors/calls-loop/0.4.25/multiple_calls_in_loop.sol",
+                        "is_dependency": false,
+                        "lines": [
+                            11
+                        ],
+                        "starting_column": 13,
+                        "ending_column": 45
+                    },
+                    "type_specific_fields": {
+                        "parent": {
+                            "type": "function",
+                            "name": "bad_base",
+                            "source_mapping": {
+                                "start": 173,
+                                "length": 150,
+                                "filename_relative": "tests/detectors/calls-loop/0.4.25/multiple_calls_in_loop.sol",
+                                "filename_absolute": "/GENERIC_PATH",
+                                "filename_short": "tests/detectors/calls-loop/0.4.25/multiple_calls_in_loop.sol",
+                                "is_dependency": false,
+                                "lines": [
+                                    9,
+                                    10,
+                                    11,
+                                    12,
+                                    13
+                                ],
+                                "starting_column": 5,
+                                "ending_column": 6
+                            },
+                            "type_specific_fields": {
+                                "parent": {
+                                    "type": "contract",
+                                    "name": "CallInLoopBase",
+                                    "source_mapping": {
+                                        "start": 0,
+                                        "length": 325,
+                                        "filename_relative": "tests/detectors/calls-loop/0.4.25/multiple_calls_in_loop.sol",
+                                        "filename_absolute": "/GENERIC_PATH",
+                                        "filename_short": "tests/detectors/calls-loop/0.4.25/multiple_calls_in_loop.sol",
+                                        "is_dependency": false,
+                                        "lines": [
+                                            1,
+                                            2,
+                                            3,
+                                            4,
+                                            5,
+                                            6,
+                                            7,
+                                            8,
+                                            9,
+                                            10,
+                                            11,
+                                            12,
+                                            13,
+                                            14
+                                        ],
+                                        "starting_column": 1,
+                                        "ending_column": 2
+                                    }
+                                },
+                                "signature": "bad_base()"
+                            }
+                        }
+                    }
+                }
+            ],
+            "description": "CallInLoopBase.bad_base() (tests/detectors/calls-loop/0.4.25/multiple_calls_in_loop.sol#9-13) has external calls inside a loop: destinations_base[i].transfer(i) (tests/detectors/calls-loop/0.4.25/multiple_calls_in_loop.sol#11)\n",
+            "markdown": "[CallInLoopBase.bad_base()](tests/detectors/calls-loop/0.4.25/multiple_calls_in_loop.sol#L9-L13) has external calls inside a loop: [destinations_base[i].transfer(i)](tests/detectors/calls-loop/0.4.25/multiple_calls_in_loop.sol#L11)\n",
+            "first_markdown_element": "tests/detectors/calls-loop/0.4.25/multiple_calls_in_loop.sol#L9-L13",
+            "id": "66e6cb3d36ce6385ebe80eb42e75cfcc0be03eee32eb49b287c75258de7433f6",
+            "check": "calls-loop",
+            "impact": "Low",
+            "confidence": "Medium"
+        },
+        {
+            "elements": [
+                {
+                    "type": "function",
+                    "name": "bad2",
+                    "source_mapping": {
+                        "start": 671,
+                        "length": 245,
+                        "filename_relative": "tests/detectors/calls-loop/0.4.25/multiple_calls_in_loop.sol",
+                        "filename_absolute": "/GENERIC_PATH",
+                        "filename_short": "tests/detectors/calls-loop/0.4.25/multiple_calls_in_loop.sol",
+                        "is_dependency": false,
+                        "lines": [
+                            30,
+                            31,
+                            32,
+                            33,
+                            34,
+                            35,
+                            36,
+                            37
+                        ],
+                        "starting_column": 5,
+                        "ending_column": 6
+                    },
+                    "type_specific_fields": {
+                        "parent": {
+                            "type": "contract",
+                            "name": "CallInLoop",
+                            "source_mapping": {
+                                "start": 327,
+                                "length": 831,
+                                "filename_relative": "tests/detectors/calls-loop/0.4.25/multiple_calls_in_loop.sol",
+                                "filename_absolute": "/GENERIC_PATH",
+                                "filename_short": "tests/detectors/calls-loop/0.4.25/multiple_calls_in_loop.sol",
+                                "is_dependency": false,
+                                "lines": [
+                                    16,
+                                    17,
+                                    18,
+                                    19,
+                                    20,
+                                    21,
+                                    22,
+                                    23,
+                                    24,
+                                    25,
+                                    26,
+                                    27,
+                                    28,
+                                    29,
+                                    30,
+                                    31,
+                                    32,
+                                    33,
+                                    34,
+                                    35,
+                                    36,
+                                    37,
+                                    38,
+                                    39,
+                                    40,
+                                    41,
+                                    42,
+                                    43,
+                                    44,
+                                    45,
+                                    46,
+                                    47,
+                                    48,
+                                    49
+                                ],
+                                "starting_column": 1,
+                                "ending_column": 2
+                            }
+                        },
+                        "signature": "bad2()"
+                    }
+                },
+                {
+                    "type": "node",
+                    "name": "destinations[i].transfer(i)",
+                    "source_mapping": {
+                        "start": 872,
+                        "length": 27,
+                        "filename_relative": "tests/detectors/calls-loop/0.4.25/multiple_calls_in_loop.sol",
+                        "filename_absolute": "/GENERIC_PATH",
+                        "filename_short": "tests/detectors/calls-loop/0.4.25/multiple_calls_in_loop.sol",
+                        "is_dependency": false,
+                        "lines": [
+                            35
+                        ],
+                        "starting_column": 13,
+                        "ending_column": 40
+                    },
+                    "type_specific_fields": {
+                        "parent": {
+                            "type": "function",
+                            "name": "bad2",
+                            "source_mapping": {
+                                "start": 671,
+                                "length": 245,
+                                "filename_relative": "tests/detectors/calls-loop/0.4.25/multiple_calls_in_loop.sol",
+                                "filename_absolute": "/GENERIC_PATH",
+                                "filename_short": "tests/detectors/calls-loop/0.4.25/multiple_calls_in_loop.sol",
+                                "is_dependency": false,
+                                "lines": [
+                                    30,
+                                    31,
+                                    32,
+                                    33,
+                                    34,
+                                    35,
+                                    36,
+                                    37
+                                ],
+                                "starting_column": 5,
+                                "ending_column": 6
+                            },
+                            "type_specific_fields": {
+                                "parent": {
+                                    "type": "contract",
+                                    "name": "CallInLoop",
+                                    "source_mapping": {
+                                        "start": 327,
+                                        "length": 831,
                                         "filename_relative": "tests/detectors/calls-loop/0.4.25/multiple_calls_in_loop.sol",
                                         "filename_absolute": "/GENERIC_PATH",
                                         "filename_short": "tests/detectors/calls-loop/0.4.25/multiple_calls_in_loop.sol",
@@ -542,185 +673,6 @@
             "check": "calls-loop",
             "impact": "Low",
             "confidence": "Medium"
-        },
-        {
-            "elements": [
-                {
-                    "type": "function",
-                    "name": "bad3_internal",
-                    "source_mapping": {
-                        "start": 1074,
-                        "length": 81,
-                        "filename_used": "/GENERIC_PATH",
-                        "filename_relative": "tests/detectors/calls-loop/0.4.25/multiple_calls_in_loop.sol",
-                        "filename_absolute": "/GENERIC_PATH",
-                        "filename_short": "tests/detectors/calls-loop/0.4.25/multiple_calls_in_loop.sol",
-                        "is_dependency": false,
-                        "lines": [
-                            45,
-                            46,
-                            47
-                        ],
-                        "starting_column": 5,
-                        "ending_column": 6
-                    },
-                    "type_specific_fields": {
-                        "parent": {
-                            "type": "contract",
-                            "name": "CallInLoop",
-                            "source_mapping": {
-                                "start": 327,
-                                "length": 831,
-                                "filename_used": "/GENERIC_PATH",
-                                "filename_relative": "tests/detectors/calls-loop/0.4.25/multiple_calls_in_loop.sol",
-                                "filename_absolute": "/GENERIC_PATH",
-                                "filename_short": "tests/detectors/calls-loop/0.4.25/multiple_calls_in_loop.sol",
-                                "is_dependency": false,
-                                "lines": [
-                                    16,
-                                    17,
-                                    18,
-                                    19,
-                                    20,
-                                    21,
-                                    22,
-                                    23,
-                                    24,
-                                    25,
-                                    26,
-                                    27,
-                                    28,
-                                    29,
-                                    30,
-                                    31,
-                                    32,
-                                    33,
-                                    34,
-                                    35,
-                                    36,
-                                    37,
-                                    38,
-                                    39,
-                                    40,
-                                    41,
-                                    42,
-                                    43,
-                                    44,
-                                    45,
-                                    46,
-                                    47,
-                                    48,
-                                    49
-                                ],
-                                "starting_column": 1,
-                                "ending_column": 2
-                            }
-                        },
-                        "signature": "bad3_internal(address,uint256)"
-                    }
-                },
-                {
-                    "type": "node",
-                    "name": "a.transfer(i)",
-                    "source_mapping": {
-                        "start": 1135,
-                        "length": 13,
-                        "filename_used": "/GENERIC_PATH",
-                        "filename_relative": "tests/detectors/calls-loop/0.4.25/multiple_calls_in_loop.sol",
-                        "filename_absolute": "/GENERIC_PATH",
-                        "filename_short": "tests/detectors/calls-loop/0.4.25/multiple_calls_in_loop.sol",
-                        "is_dependency": false,
-                        "lines": [
-                            46
-                        ],
-                        "starting_column": 9,
-                        "ending_column": 22
-                    },
-                    "type_specific_fields": {
-                        "parent": {
-                            "type": "function",
-                            "name": "bad3_internal",
-                            "source_mapping": {
-                                "start": 1074,
-                                "length": 81,
-                                "filename_used": "/GENERIC_PATH",
-                                "filename_relative": "tests/detectors/calls-loop/0.4.25/multiple_calls_in_loop.sol",
-                                "filename_absolute": "/GENERIC_PATH",
-                                "filename_short": "tests/detectors/calls-loop/0.4.25/multiple_calls_in_loop.sol",
-                                "is_dependency": false,
-                                "lines": [
-                                    45,
-                                    46,
-                                    47
-                                ],
-                                "starting_column": 5,
-                                "ending_column": 6
-                            },
-                            "type_specific_fields": {
-                                "parent": {
-                                    "type": "contract",
-                                    "name": "CallInLoop",
-                                    "source_mapping": {
-                                        "start": 327,
-                                        "length": 831,
-                                        "filename_used": "/GENERIC_PATH",
-                                        "filename_relative": "tests/detectors/calls-loop/0.4.25/multiple_calls_in_loop.sol",
-                                        "filename_absolute": "/GENERIC_PATH",
-                                        "filename_short": "tests/detectors/calls-loop/0.4.25/multiple_calls_in_loop.sol",
-                                        "is_dependency": false,
-                                        "lines": [
-                                            16,
-                                            17,
-                                            18,
-                                            19,
-                                            20,
-                                            21,
-                                            22,
-                                            23,
-                                            24,
-                                            25,
-                                            26,
-                                            27,
-                                            28,
-                                            29,
-                                            30,
-                                            31,
-                                            32,
-                                            33,
-                                            34,
-                                            35,
-                                            36,
-                                            37,
-                                            38,
-                                            39,
-                                            40,
-                                            41,
-                                            42,
-                                            43,
-                                            44,
-                                            45,
-                                            46,
-                                            47,
-                                            48,
-                                            49
-                                        ],
-                                        "starting_column": 1,
-                                        "ending_column": 2
-                                    }
-                                },
-                                "signature": "bad3_internal(address,uint256)"
-                            }
-                        }
-                    }
-                }
-            ],
-            "description": "CallInLoop.bad3_internal(address,uint256) (tests/detectors/calls-loop/0.4.25/multiple_calls_in_loop.sol#45-47) has external calls inside a loop: a.transfer(i) (tests/detectors/calls-loop/0.4.25/multiple_calls_in_loop.sol#46)\n",
-            "markdown": "[CallInLoop.bad3_internal(address,uint256)](tests/detectors/calls-loop/0.4.25/multiple_calls_in_loop.sol#L45-L47) has external calls inside a loop: [a.transfer(i)](tests/detectors/calls-loop/0.4.25/multiple_calls_in_loop.sol#L46)\n",
-            "first_markdown_element": "tests/detectors/calls-loop/0.4.25/multiple_calls_in_loop.sol#L45-L47",
-            "id": "29874ab93647beebd98e69e6e02bfb9e8d07d22d82990b77e1e33ea9d64caddc",
-            "check": "calls-loop",
-            "impact": "Low",
-            "confidence": "Medium"
         }
     ]
 ]
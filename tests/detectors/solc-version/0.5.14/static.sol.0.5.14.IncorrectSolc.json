--- conflicted
+++ resolved
@@ -1,15 +1,5 @@
 [
     [
-        {
-            "elements": [],
-            "description": "solc-0.5.14 is not recommended for deployment\n",
-            "markdown": "solc-0.5.14 is not recommended for deployment\n",
-            "first_markdown_element": "",
-            "id": "839b9aa9c05b3f4bfeb7aefa9b7a69d82a322bf527f21bbf7080a7855f003803",
-            "check": "solc-version",
-            "impact": "Informational",
-            "confidence": "High"
-        },
         {
             "elements": [
                 {
@@ -18,7 +8,6 @@
                     "source_mapping": {
                         "start": 0,
                         "length": 23,
-                        "filename_used": "/GENERIC_PATH",
                         "filename_relative": "tests/detectors/solc-version/0.5.14/static.sol",
                         "filename_absolute": "/GENERIC_PATH",
                         "filename_short": "tests/detectors/solc-version/0.5.14/static.sol",
@@ -45,8 +34,6 @@
             "check": "solc-version",
             "impact": "Informational",
             "confidence": "High"
-<<<<<<< HEAD
-=======
         },
         {
             "elements": [],
@@ -57,7 +44,6 @@
             "check": "solc-version",
             "impact": "Informational",
             "confidence": "High"
->>>>>>> 65383b9a
         }
     ]
 ]
--- conflicted
+++ resolved
@@ -44,7 +44,18 @@
     assert counter["B -> A"] == 2
     assert counter["C -> A"] == 1
 
-<<<<<<< HEAD
+    # Let also test the include/exclude interface behavior
+    # Check that the interface is not included
+    assert "MyInterfaceX" not in content
+
+    slither.include_interfaces = True
+    output = printer.output("test_printer.dot")
+    content = output.elements[0]["name"]["content"]
+    assert "MyInterfaceX" in content
+
+    # Remove test generated files
+    Path("test_printer.dot").unlink(missing_ok=True)
+
 
 known_failures = {
     all_printers.Halstead: [
@@ -115,17 +126,4 @@
                 except FileNotFoundError:
                     pass
 
-    assert snapshot() == actual_output
-=======
-    # Lets also test the include/exclude interface behavior
-    # Check that the interface is not included
-    assert "MyInterfaceX" not in content
-
-    slither.include_interfaces = True
-    output = printer.output("test_printer.dot")
-    content = output.elements[0]["name"]["content"]
-    assert "MyInterfaceX" in content
-
-    # Remove test generated files
-    Path("test_printer.dot").unlink(missing_ok=True)
->>>>>>> 02df0dcf
+    assert snapshot() == actual_output